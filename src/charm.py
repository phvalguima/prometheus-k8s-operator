--- conflicted
+++ resolved
@@ -10,7 +10,6 @@
 
 import yaml
 from charms.alertmanager_k8s.v0.alertmanager_dispatch import AlertmanagerConsumer
-<<<<<<< HEAD
 from charms.grafana_k8s.v0.grafana_dashboard import GrafanaDashboardProvider
 from charms.grafana_k8s.v0.grafana_source import GrafanaSourceProvider
 from charms.nginx_ingress_integrator.v0.ingress import IngressRequires
@@ -19,10 +18,6 @@
     JujuTopology,
     MetricsEndpointConsumer,
 )
-=======
-from charms.grafana_k8s.v0.grafana_source import GrafanaSourceProvider
-from charms.nginx_ingress_integrator.v0.ingress import IngressRequires
-from charms.observability_libs.v0.kubernetes_service_patch import KubernetesServicePatch
 from charms.prometheus_k8s.v0.prometheus_remote_write import (
     DEFAULT_RELATION_NAME as DEFAULT_REMOTE_WRITE_RELATION_NAME,
 )
@@ -30,7 +25,6 @@
     PrometheusRemoteWriteProvider,
 )
 from charms.prometheus_k8s.v0.prometheus_scrape import MetricsEndpointConsumer
->>>>>>> f1a46423
 from ops.charm import CharmBase
 from ops.main import main
 from ops.model import ActiveStatus, BlockedStatus, WaitingStatus
@@ -62,14 +56,8 @@
         # Relation handler objects
 
         # Allows Grafana to aggregate metrics
-<<<<<<< HEAD
         self.grafana_source_provider = GrafanaSourceProvider(
             charm=self,
-            relation_name="grafana-source",
-=======
-        self.grafana_source_consumer = GrafanaSourceProvider(
-            charm=self,
->>>>>>> f1a46423
             refresh_event=self.on.prometheus_pebble_ready,
         )
 
